import unittest
from seq2seq.dataset.vocabulary import Vocabulary
import cPickle as pickle
import os
<<<<<<< HEAD
from collections import Counter
=======
>>>>>>> 2298a71b

class TestVocabulary(unittest.TestCase):
    def setUp(self):
        self.vocab = Vocabulary(50000)

    ######################################################################
    #  get_index(token)
    ######################################################################
    def test_get_index_WITH_VALID_TOKEN(self):
        self.assertEqual(0, self.vocab.get_index("MASK"))

    def test_get_index_WITH_INVALID_TOKEN(self):
        self.assertRaises(LookupError, self.vocab.get_index, "python")

    ######################################################################
    #  get_token(index)
    ######################################################################
    def test_get_token_WITH_VALID_INDEX(self):
        self.assertEqual("EOS", self.vocab.get_token(2))

    def test_get_token_WITH_INVALID_INDEX(self):
        self.assertRaises(LookupError, self.vocab.get_index, 5)

    ######################################################################
    #  get_vocab_size(index)
    ######################################################################
    def test_get_vocab_size(self):
        self.assertEqual(3, self.vocab.get_vocab_size())

    ######################################################################
    #  add_token(token)
    ######################################################################
    def test_add_token_WITH_NEW_TOKEN(self):
        self.assertEqual(3, self.vocab.get_vocab_size())
        self.vocab.add_token("python")
        self.assertEqual(4, self.vocab.get_vocab_size())
        self.assertEqual(3, self.vocab.get_index("python"))

    def test_add_token_WITH_EXISTING_TOKEN(self):
        self.vocab.add_token("abc")
        self.assertEqual(4, self.vocab.get_vocab_size())
        self.vocab.add_token("abc")
        self.assertEqual(4, self.vocab.get_vocab_size())

    ######################################################################
    #  add_sequence(sequence)
    ######################################################################
    def test_add_sequence_WITH_NEW_SEQUENCE(self):
        self.assertEqual(3, self.vocab.get_vocab_size())
        self.vocab.add_sequence(["i", "like", "python"])
        self.assertEqual(6, self.vocab.get_vocab_size())

    def test_add_sequence_WITH_PARTIAL_NEW_SEQUENCE(self):
            self.assertEqual(3, self.vocab.get_vocab_size())
            self.vocab.add_sequence(["i", "like", "python", "EOS"])
            self.vocab.add_sequence(["i"])
            self.assertEqual(6, self.vocab.get_vocab_size())
            self.assertEqual(3, self.vocab.get_index('i'))

    ######################################################################
    #  indices_from_sequence(sequence)
    ######################################################################
    def test_indices_from_sequence_WITH_NEW_SEQUENCE(self):
        self.vocab.add_sequence(["i", "like", "python"])
        self.assertSetEqual(set([3, 4, 5]), set(self.vocab.indices_from_sequence(["i", "like", "python"])))

    def test_indices_from_sequence_WITH_PARTIAL_NEW_SEQUENCE(self):
        self.vocab.add_sequence(["i", "like", "python", "EOS"])
        self.assertSetEqual(set([3, 4, 5, 2]), set(self.vocab.indices_from_sequence(["i", "like", "python", "EOS"])))

    def test_indices_from_sequence_WITH_OUT_OF_VOCAB_TOKEN(self):
        self.vocab.add_sequence(["i", "like", "python", "EOS"])
        self.assertSetEqual(set([3, 5, 0, 2]), set(self.vocab.indices_from_sequence(["i", "like", "java", "EOS"])))

    def test_indices_from_sequence_WITH_SMALL_VOCAB_SIZE(self):
        vocab = Vocabulary(3)
        vocab.add_sequence(["i", "like", "python", "EOS"])
        vocab.add_sequence(["i", "also", "like", "java"])
        vocab.add_sequence(["some", "people", "like", "C++", "EOS"])
        self.assertSetEqual(set([3, 4, 0, 2]), set(vocab.indices_from_sequence(["i", "like", "python", "EOS"])))

    ######################################################################
    #  sequence_from_indices(indices)
    ######################################################################
    def test_sequence_from_indices(self):
        vocab = self.vocab
        seq = ["i", "like", "python"]
        vocab.add_sequence(seq)
        indices = [vocab.get_index(tok) for tok in seq]
        sequence = vocab.sequence_from_indices(indices)
        self.assertEqual(seq, sequence)


    ######################################################################
    #  save(file_name)
    ######################################################################
    def test_save_vocab(self):
        vocab = self.vocab
        seq = ["i", "like", "python"]
        vocab.add_sequence(seq)
<<<<<<< HEAD
        file_name = "vocab_file"
        vocab.save(file_name)
        with open(file_name,"rb") as f:
            loaded_vocab = f.readlines()
        loaded_vocab = [token.strip() for token in loaded_vocab]
        loaded_counter = Counter(loaded_vocab)
        original_counter = Counter(seq)
        os.remove(file_name)
        self.assertEqual(original_counter, loaded_counter)
=======
        file_name = "vocab_pickle"
        vocab.save(file_name)
        with open(file_name,"rb") as f:
            loaded_vocab = pickle.load(f)
        os.remove(file_name)
        self.assertEqual(vocab, loaded_vocab)
>>>>>>> 2298a71b

    ######################################################################
    #  load(file_name)
    ######################################################################
    def test_load(self):
        vocab = self.vocab
        seq = ["i", "like", "python"]
        vocab.add_sequence(seq)
        file_name = "vocab_file"
        vocab.save(file_name)

<<<<<<< HEAD
        loaded_vocab = Vocabulary.load(file_name)
        os.remove(file_name)
        self.assertEqual(vocab, loaded_vocab)
=======
        loaded_vocab = Vocabulary.load(pickle_file)
        os.remove(pickle_file)
        self.assertEqual(pickled_vocab, loaded_vocab)
>>>>>>> 2298a71b

    ######################################################################
    #  __eq__(self, other)
    ######################################################################
    def testing_one_vocab_subset_of_another(self):
        vocab = self.vocab
        seq = ["i", "like", "python"]
        vocab.add_sequence(seq)

        other_vocab = Vocabulary(50000)
        other_seq = ["i", "like", "python", "too"]
        other_vocab.add_sequence(other_seq)

        self.assertNotEqual(vocab, other_vocab)

    ######################################################################
    #  __eq__(self, other)
    ######################################################################
    def testing_vocab_of_same_sequence(self):
        vocab = self.vocab
        seq = ["i", "like", "python"]
        vocab.add_sequence(seq)

        other_vocab = Vocabulary(50000)
        other_seq = ["i", "like", "python"]
        other_vocab.add_sequence(other_seq)

        self.assertEqual(vocab, other_vocab)

    ######################################################################
    #  __eq__(self, other)
    ######################################################################
    def testing_vocab_of_different_order(self):
        vocab = self.vocab
        seq = ["i", "like", "like", "python"]
        vocab.add_sequence(seq)

        other_vocab = Vocabulary(50000)
        other_seq = ["i", "like", "python", "like"]
        other_vocab.add_sequence(other_seq)

        self.assertEqual(vocab, other_vocab)

######################################################################
#   M A I N
######################################################################
if __name__ == '__main__':
    unittest.main()<|MERGE_RESOLUTION|>--- conflicted
+++ resolved
@@ -2,10 +2,7 @@
 from seq2seq.dataset.vocabulary import Vocabulary
 import cPickle as pickle
 import os
-<<<<<<< HEAD
 from collections import Counter
-=======
->>>>>>> 2298a71b
 
 class TestVocabulary(unittest.TestCase):
     def setUp(self):
@@ -106,7 +103,6 @@
         vocab = self.vocab
         seq = ["i", "like", "python"]
         vocab.add_sequence(seq)
-<<<<<<< HEAD
         file_name = "vocab_file"
         vocab.save(file_name)
         with open(file_name,"rb") as f:
@@ -116,14 +112,6 @@
         original_counter = Counter(seq)
         os.remove(file_name)
         self.assertEqual(original_counter, loaded_counter)
-=======
-        file_name = "vocab_pickle"
-        vocab.save(file_name)
-        with open(file_name,"rb") as f:
-            loaded_vocab = pickle.load(f)
-        os.remove(file_name)
-        self.assertEqual(vocab, loaded_vocab)
->>>>>>> 2298a71b
 
     ######################################################################
     #  load(file_name)
@@ -134,16 +122,9 @@
         vocab.add_sequence(seq)
         file_name = "vocab_file"
         vocab.save(file_name)
-
-<<<<<<< HEAD
         loaded_vocab = Vocabulary.load(file_name)
         os.remove(file_name)
         self.assertEqual(vocab, loaded_vocab)
-=======
-        loaded_vocab = Vocabulary.load(pickle_file)
-        os.remove(pickle_file)
-        self.assertEqual(pickled_vocab, loaded_vocab)
->>>>>>> 2298a71b
 
     ######################################################################
     #  __eq__(self, other)
