import os
import unittest

import torch
<<<<<<< HEAD
from torch.autograd import Variable

=======

from seq2seq.dataset import Dataset
>>>>>>> 6d82ffd1
from seq2seq.models import EncoderRNN

class TestEncoderRNN(unittest.TestCase):

    @classmethod
    def setUpClass(self):
        self.vocab_size = 100
        self.input_var = Variable(torch.randperm(self.vocab_size).view(10, 10))
        self.lengths = [10] * 10

    def test_input_dropout_WITH_PROB_ZERO(self):
        rnn = EncoderRNN(self.vocab_size, 50, 16, input_dropout_p=0)
        for param in rnn.parameters():
            param.data.uniform_(-1, 1)
<<<<<<< HEAD
        output1, _ = rnn(self.input_var, self.lengths)
        output2, _ = rnn(self.input_var, self.lengths)
        self.assertTrue(torch.equal(output1.data, output2.data))
=======
        batch = [[1,2,3], [1,2], [1]]
        output1, _ = rnn(batch)
        output2, _ = rnn(batch)
        self.assertTrue(torch.equal(output1[0].data, output2[0].data))
>>>>>>> 6d82ffd1

    def test_input_dropout_WITH_NON_ZERO_PROB(self):
        rnn = EncoderRNN(self.vocab_size, 50, 16, input_dropout_p=0.5)
        for param in rnn.parameters():
            param.data.uniform_(-1, 1)

        equal = True
        for _ in range(50):
<<<<<<< HEAD
            output1, _ = rnn(self.input_var, self.lengths)
            output2, _ = rnn(self.input_var, self.lengths)
            if not torch.equal(output1.data, output2.data):
=======
            output1, _ = rnn(batch)
            output2, _ = rnn(batch)
            if not torch.equal(output1[0].data, output2[0].data):
>>>>>>> 6d82ffd1
                equal = False
                break
        self.assertFalse(equal)

    def test_dropout_WITH_PROB_ZERO(self):
        rnn = EncoderRNN(self.vocab_size, 50, 16, dropout_p=0)
        for param in rnn.parameters():
            param.data.uniform_(-1, 1)
<<<<<<< HEAD
        output1, _ = rnn(self.input_var, self.lengths)
        output2, _ = rnn(self.input_var, self.lengths)
        self.assertTrue(torch.equal(output1.data, output2.data))

    def test_dropout_WITH_NON_ZERO_PROB(self):
        # It's critical to set n_layer=2 here since dropout won't work
        # when the RNN only has one layer according to pytorch's doc
        rnn = EncoderRNN(self.vocab_size, 50, 16, n_layers=2, dropout_p=0.5)
=======
        batch = [[1,2,3], [1,2], [1]]
        output1, _ = rnn(batch)
        output2, _ = rnn(batch)
        self.assertTrue(torch.equal(output1[0].data, output2[0].data))

    def test_dropout_WITH_NON_ZERO_PROB(self):
        rnn = EncoderRNN(self.dataset.input_vocab, 50, 16, n_layers=2, dropout_p=0.5)
>>>>>>> 6d82ffd1
        for param in rnn.parameters():
            param.data.uniform_(-1, 1)

        equal = True
        for _ in range(50):
<<<<<<< HEAD
            output1, _ = rnn(self.input_var, self.lengths)
            output2, _ = rnn(self.input_var, self.lengths)
            if not torch.equal(output1.data, output2.data):
=======
            output1, _ = rnn(batch)
            output2, _ = rnn(batch)
            if not torch.equal(output1[0].data, output2[0].data):
>>>>>>> 6d82ffd1
                equal = False
                break
        self.assertFalse(equal)<|MERGE_RESOLUTION|>--- conflicted
+++ resolved
@@ -2,13 +2,7 @@
 import unittest
 
 import torch
-<<<<<<< HEAD
 from torch.autograd import Variable
-
-=======
-
-from seq2seq.dataset import Dataset
->>>>>>> 6d82ffd1
 from seq2seq.models import EncoderRNN
 
 class TestEncoderRNN(unittest.TestCase):
@@ -23,16 +17,9 @@
         rnn = EncoderRNN(self.vocab_size, 50, 16, input_dropout_p=0)
         for param in rnn.parameters():
             param.data.uniform_(-1, 1)
-<<<<<<< HEAD
         output1, _ = rnn(self.input_var, self.lengths)
         output2, _ = rnn(self.input_var, self.lengths)
         self.assertTrue(torch.equal(output1.data, output2.data))
-=======
-        batch = [[1,2,3], [1,2], [1]]
-        output1, _ = rnn(batch)
-        output2, _ = rnn(batch)
-        self.assertTrue(torch.equal(output1[0].data, output2[0].data))
->>>>>>> 6d82ffd1
 
     def test_input_dropout_WITH_NON_ZERO_PROB(self):
         rnn = EncoderRNN(self.vocab_size, 50, 16, input_dropout_p=0.5)
@@ -41,15 +28,9 @@
 
         equal = True
         for _ in range(50):
-<<<<<<< HEAD
             output1, _ = rnn(self.input_var, self.lengths)
             output2, _ = rnn(self.input_var, self.lengths)
             if not torch.equal(output1.data, output2.data):
-=======
-            output1, _ = rnn(batch)
-            output2, _ = rnn(batch)
-            if not torch.equal(output1[0].data, output2[0].data):
->>>>>>> 6d82ffd1
                 equal = False
                 break
         self.assertFalse(equal)
@@ -58,7 +39,6 @@
         rnn = EncoderRNN(self.vocab_size, 50, 16, dropout_p=0)
         for param in rnn.parameters():
             param.data.uniform_(-1, 1)
-<<<<<<< HEAD
         output1, _ = rnn(self.input_var, self.lengths)
         output2, _ = rnn(self.input_var, self.lengths)
         self.assertTrue(torch.equal(output1.data, output2.data))
@@ -67,29 +47,14 @@
         # It's critical to set n_layer=2 here since dropout won't work
         # when the RNN only has one layer according to pytorch's doc
         rnn = EncoderRNN(self.vocab_size, 50, 16, n_layers=2, dropout_p=0.5)
-=======
-        batch = [[1,2,3], [1,2], [1]]
-        output1, _ = rnn(batch)
-        output2, _ = rnn(batch)
-        self.assertTrue(torch.equal(output1[0].data, output2[0].data))
-
-    def test_dropout_WITH_NON_ZERO_PROB(self):
-        rnn = EncoderRNN(self.dataset.input_vocab, 50, 16, n_layers=2, dropout_p=0.5)
->>>>>>> 6d82ffd1
         for param in rnn.parameters():
             param.data.uniform_(-1, 1)
 
         equal = True
         for _ in range(50):
-<<<<<<< HEAD
             output1, _ = rnn(self.input_var, self.lengths)
             output2, _ = rnn(self.input_var, self.lengths)
             if not torch.equal(output1.data, output2.data):
-=======
-            output1, _ = rnn(batch)
-            output2, _ = rnn(batch)
-            if not torch.equal(output1[0].data, output2[0].data):
->>>>>>> 6d82ffd1
                 equal = False
                 break
         self.assertFalse(equal)