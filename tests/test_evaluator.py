from __future__ import division
import os
import math
import unittest

from mock import MagicMock, patch, call, ANY
import torchtext

from seq2seq.dataset import SourceField, TargetField
from seq2seq.evaluator import Evaluator
from seq2seq.models import Seq2seq, EncoderRNN, DecoderRNN

class TestPredictor(unittest.TestCase):

    def setUp(self):
        test_path = os.path.dirname(os.path.realpath(__file__))
        src = SourceField()
<<<<<<< HEAD
        trg = TargetField()
        self.dataset = torchtext.data.TabularDataset(
            path=os.path.join(test_path, 'data/eng-fra.txt'), format='tsv',
            fields=[('src', src), ('trg', trg)],
        )
        src.build_vocab(self.dataset)
        trg.build_vocab(self.dataset)

        encoder = EncoderRNN(len(src.vocab), 10, 10, rnn_cell='lstm')
        decoder = DecoderRNN(len(trg.vocab), 10, 10, trg.sos_id, trg.eos_id, rnn_cell='lstm')
=======
        tgt = TargetField()
        self.dataset = torchtext.data.TabularDataset(
            path=os.path.join(test_path, 'data/eng-fra.txt'), format='tsv',
            fields=[('src', src), ('tgt', tgt)],
        )
        src.build_vocab(self.dataset)
        tgt.build_vocab(self.dataset)

        encoder = EncoderRNN(len(src.vocab), 10, 10, rnn_cell='lstm')
        decoder = DecoderRNN(len(tgt.vocab), 10, 10, tgt.sos_id, tgt.eos_id, rnn_cell='lstm')
>>>>>>> 8ad8acb9
        self.seq2seq = Seq2seq(encoder, decoder)

        for param in self.seq2seq.parameters():
            param.data.uniform_(-0.08, 0.08)

    @patch.object(Seq2seq, '__call__', return_value=([], None, dict(inputs=[], length=[10]*64)))
    @patch.object(Seq2seq, 'eval')
    def test_set_eval_mode(self, mock_eval, mock_call):
        """ Make sure that evaluation is done in evaluation mode. """
        mock_mgr = MagicMock()
        mock_mgr.attach_mock(mock_eval, 'eval')
        mock_mgr.attach_mock(mock_call, 'call')

        evaluator = Evaluator(batch_size=64)
        with patch('seq2seq.evaluator.evaluator.torch.stack', return_value=None), \
                patch('seq2seq.loss.NLLLoss.eval_batch', return_value=None):
            evaluator.evaluate(self.seq2seq, self.dataset)

        num_batches = int(math.ceil(len(self.dataset) / evaluator.batch_size))
        expected_calls = [call.eval()] + num_batches * [call.call(ANY, ANY, ANY)]
        self.assertEquals(expected_calls, mock_mgr.mock_calls)<|MERGE_RESOLUTION|>--- conflicted
+++ resolved
@@ -15,18 +15,6 @@
     def setUp(self):
         test_path = os.path.dirname(os.path.realpath(__file__))
         src = SourceField()
-<<<<<<< HEAD
-        trg = TargetField()
-        self.dataset = torchtext.data.TabularDataset(
-            path=os.path.join(test_path, 'data/eng-fra.txt'), format='tsv',
-            fields=[('src', src), ('trg', trg)],
-        )
-        src.build_vocab(self.dataset)
-        trg.build_vocab(self.dataset)
-
-        encoder = EncoderRNN(len(src.vocab), 10, 10, rnn_cell='lstm')
-        decoder = DecoderRNN(len(trg.vocab), 10, 10, trg.sos_id, trg.eos_id, rnn_cell='lstm')
-=======
         tgt = TargetField()
         self.dataset = torchtext.data.TabularDataset(
             path=os.path.join(test_path, 'data/eng-fra.txt'), format='tsv',
@@ -37,7 +25,6 @@
 
         encoder = EncoderRNN(len(src.vocab), 10, 10, rnn_cell='lstm')
         decoder = DecoderRNN(len(tgt.vocab), 10, 10, tgt.sos_id, tgt.eos_id, rnn_cell='lstm')
->>>>>>> 8ad8acb9
         self.seq2seq = Seq2seq(encoder, decoder)
 
         for param in self.seq2seq.parameters():
