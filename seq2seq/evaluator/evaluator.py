--- conflicted
+++ resolved
@@ -34,21 +34,12 @@
         device = None if torch.cuda.is_available() else -1
         batch_iterator = torchtext.data.BucketIterator(
             dataset=data, batch_size=self.batch_size,
-<<<<<<< HEAD
-            sort_key=lambda batch: -len(batch.src),
-            device=device, train=False)
-
-        for batch in batch_iterator:
-            input_variables, input_lengths  = batch.src
-            target_variables = batch.trg
-=======
             sort_key=lambda batch: -len(getattr(batch, seq2seq.src_field_name)),
             device=device, train=False)
 
         for batch in batch_iterator:
             input_variables, input_lengths  = getattr(batch, seq2seq.src_field_name)
             target_variables = getattr(batch, seq2seq.tgt_field_name)
->>>>>>> 8ad8acb9
 
             decoder_outputs, decoder_hidden, other = model(input_variables, input_lengths.tolist(), target_variables)
 
