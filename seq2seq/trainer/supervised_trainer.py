import os
import random
import logging

import torch
from torch import optim

from seq2seq.evaluator import Evaluator
from seq2seq.loss import NLLLoss
from seq2seq.optim import Optimizer
from seq2seq.util.custom_time import *
from seq2seq.util.checkpoint import Checkpoint

class SupervisedTrainer(object):
    """ The SupervisedTrainer class helps in setting up a training framework in a
    supervised setting.

    Args:
        expt_dir (optional, str): experiment Directory to store details of the experiment,
            by default it makes a folder in the current directory to store the details (default: `experiment`).
        loss (seq2seq.loss.loss.Loss, optional): loss for training, (default: seq2seq.loss.NLLLoss)
        batch_size (int, optional): batch size for experiment, (default: 64)
        checkpoint_every (int, optional): number of epochs to checkpoint after, (default: 100)
        optimizer (seq2seq.optim.Optimizer, optional): optimizer for training
            (default: Optimizer(pytorch.optim.Adam, max_grad_norm=5))
    """
    def __init__(self, expt_dir='experiment', loss=NLLLoss(), batch_size=64,
                 random_seed=None,
                 checkpoint_every=100, print_every=100,
                 optimizer=Optimizer(optim.Adam, max_grad_norm=5)):
        self._trainer = "Simple Trainer"
        self.random_seed = random_seed
        if random_seed is not None:
            random.seed(random_seed)
            torch.manual_seed(random_seed)
        self.loss = loss
        self.evaluator = Evaluator(loss=self.loss, batch_size=batch_size)
        self.optimizer = optimizer
        self.checkpoint_every = checkpoint_every
        self.print_every = print_every

        if not os.path.isabs(expt_dir):
            expt_dir = os.path.join(os.getcwd(), expt_dir)
        self.expt_dir = expt_dir
        if not os.path.exists(self.expt_dir):
            os.makedirs(self.expt_dir)
        self.batch_size = batch_size
        self.input_vocab_file = os.path.join(self.expt_dir, 'input_vocab')
        self.output_vocab_file = os.path.join(self.expt_dir, 'output_vocab')

        self.logger = logging.getLogger(__name__)

    def _train_batch(self, input_variable, target_variable, model, teacher_forcing_ratio):
        loss = self.loss
        # Forward propagation
        decoder_outputs, decoder_hidden, other = model(input_variable, target_variable,
                                                       teacher_forcing_ratio=teacher_forcing_ratio)
        # Get loss
        loss.reset()
        targets = other['inputs']
        lengths = other['length']
        for batch in range(len(targets)):
            # Batch wise loss
            batch_target = targets[batch]
            batch_len = lengths[batch]
            # Crop output and target to batch length
            batch_output = torch.stack([output[batch] for output in decoder_outputs[:batch_len]])
            batch_target = batch_target[:batch_len]
            # Evaluate loss
            loss.eval_batch(batch_output, batch_target)
        # Backward propagation
        model.zero_grad()
        loss.backward()
        self.optimizer.step()

        return loss.get_loss()

    def _train_epoches(self, data, model, n_epochs, batch_size, resume, dev_data=None, teacher_forcing_ratio=0):
        start = time.time()
        print_loss_total = 0  # Reset every print_every
        steps_per_epoch = data.num_batches(batch_size)
        total_steps = steps_per_epoch * n_epochs

        # If training is set to resume
        if resume:
            latest_checkpoint_path = Checkpoint.get_latest_checkpoint(self.expt_dir)
            resume_checkpoint = Checkpoint.load(latest_checkpoint_path)
            model = resume_checkpoint.model
            self.optimizer.set_parameters(model.parameters())
            self.optimizer.load_state_dict(resume_checkpoint.optimizer_state_dict)
            start_epoch = resume_checkpoint.epoch
            step = resume_checkpoint.step
        else:
            start_epoch = 1
            step = 0
            self.optimizer.set_parameters(model.parameters())

        for epoch in range(start_epoch, n_epochs + 1):
            data.shuffle(self.random_seed)

            batch_generator = data.make_batches(batch_size)

            # consuming seen batches from previous training
            for _ in range((epoch - 1) * steps_per_epoch, step):
                next(batch_generator)

            model.train(True)
            for batch in batch_generator:
                step += 1

                input_variables = batch[0]
                target_variables = batch[1]

                loss = self._train_batch(input_variables, target_variables, model, teacher_forcing_ratio)

                # Record average loss
                print_loss_total += loss

                if step % self.print_every == 0:
                    print_loss_avg = print_loss_total / (self.print_every)
                    print_loss_total = 0
                    log_msg = 'Time elapsed: %s, Progress: %d%%, Train %s: %.4f' % (
                        pretty_interval(start),
                        float(step) / total_steps * 100,
                        self.loss.name,
                        print_loss_avg)
                    self.logger.info(log_msg)

                # Checkpoint
                if step % self.checkpoint_every == 0 or step == total_steps:
                    Checkpoint(model=model,
                               optimizer_state_dict=self.optimizer.state_dict(),
                               epoch=epoch, step=step,
                               input_vocab=data.input_vocab,
                               output_vocab=data.output_vocab).save(self.expt_dir)

            log_msg = "Finished epoch {0}".format(epoch)
            if dev_data is not None:
                dev_loss = self.evaluator.evaluate(model, dev_data)
                self.optimizer.update(dev_loss, epoch)
                log_msg += ", Dev %s: %.4f" % (self.loss.name, dev_loss)
<<<<<<< HEAD
                model.train(mode=True)
            self.logger.info(log_msg)
=======
            print(log_msg)
>>>>>>> d0b4f2c9

    def train(self, model, data, num_epochs=5, resume=False, dev_data=None, teacher_forcing_ratio=0):
        """ Run training for a given model.

         Args:
             model (seq2seq.models): model to run training on, if `resume=True`, it would be
                overwritten by the model loaded from the latest checkpoint.
             data (seq2seq.dataset.dataset.Dataset): dataset object to train on
             num_epochs (int, optional): number of epochs to run (default 5)
             resume(bool, optional): resume training with the latest checkpoint, (default False)
             dev_data (seq2seq.dataset.dataset.Dataset, optional): dev Dataset (default None)
             teacher_forcing_ratio (float, optional): teaching forcing ratio (default 0)

        """
        # Make Checkpoint Directories
        data.input_vocab.save(self.input_vocab_file)
        data.output_vocab.save(self.output_vocab_file)

        self._train_epoches(data, model, num_epochs, self.batch_size,
                            resume=resume, dev_data=dev_data, teacher_forcing_ratio=teacher_forcing_ratio)<|MERGE_RESOLUTION|>--- conflicted
+++ resolved
@@ -139,12 +139,8 @@
                 dev_loss = self.evaluator.evaluate(model, dev_data)
                 self.optimizer.update(dev_loss, epoch)
                 log_msg += ", Dev %s: %.4f" % (self.loss.name, dev_loss)
-<<<<<<< HEAD
                 model.train(mode=True)
             self.logger.info(log_msg)
-=======
-            print(log_msg)
->>>>>>> d0b4f2c9
 
     def train(self, model, data, num_epochs=5, resume=False, dev_data=None, teacher_forcing_ratio=0):
         """ Run training for a given model.
